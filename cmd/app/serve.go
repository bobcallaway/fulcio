--- conflicted
+++ resolved
@@ -67,7 +67,8 @@
 	cmd.Flags().String("fileca-key", "", "Path to CA encrypted private key")
 	cmd.Flags().String("fileca-key-passwd", "", "Password to decrypt CA private key")
 	cmd.Flags().Bool("fileca-watch", true, "Watch filesystem for updates")
-<<<<<<< HEAD
+	cmd.Flags().String("kms-resource", "", "KMS key resource path. Must be prefixed with awskms://, azurekms://, gcpkms://, or hashivault://")
+	cmd.Flags().String("kms-cert-chain-path", "", "Path to PEM-encoded CA certificate chain for KMS-backed CA")
 	cmd.Flags().String("host", "0.0.0.0", "The host on which to serve requests for HTTP; --http-host is alias")
 	cmd.Flags().String("port", "8080", "The port on which to serve requests for HTTP; --http-port is alias")
 	cmd.Flags().String("grpc-host", "0.0.0.0", "The host on which to serve requests for GRPC")
@@ -85,12 +86,6 @@
 	})
 	viper.RegisterAlias("http-host", "host")
 	viper.RegisterAlias("http-port", "port")
-=======
-	cmd.Flags().String("kms-resource", "", "KMS key resource path. Must be prefixed with awskms://, azurekms://, gcpkms://, or hashivault://")
-	cmd.Flags().String("kms-cert-chain-path", "", "Path to PEM-encoded CA certificate chain for KMS-backed CA")
-	cmd.Flags().String("host", "0.0.0.0", "The host on which to serve requests")
-	cmd.Flags().String("port", "8080", "The port on which to serve requests")
->>>>>>> 8fca631d
 
 	return cmd
 }
